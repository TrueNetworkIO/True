--- conflicted
+++ resolved
@@ -13,11 +13,8 @@
     use sp_runtime::Vec;
     use sp_runtime::traits::Hash;
     use wasmi::{Func, Caller};
-<<<<<<< HEAD
     use pallet_credentials::Schemas;
-=======
     use wasmi::core::Trap;
->>>>>>> f2e4fac0
 
     use pallet_credentials::{self as credentials, Attestations, CredAttestation, CredSchema, AcquirerAddress};
 
@@ -122,16 +119,13 @@
         InvalidWasmProvided,
         TooManySchemas,
         CodeTooHeavy,
-<<<<<<< HEAD
-        SchemaNotFound
-
-=======
+        SchemaNotFound,
+
         AlgoExecutionFailed,
         TooComplexModule,
         OutOfGas,
         GasOverflow,
         GasMeteringNotSupported,
->>>>>>> f2e4fac0
     }
 
     #[pallet::call]
